import os
import socket
from decimal import Decimal
from typing import Any, Dict

from pydantic import Field, SecretStr
<<<<<<< HEAD
=======

from hummingbot.client.config.config_data_types import BaseConnectorConfigMap, ClientFieldData
from hummingbot.core.data_type.trade_fee import TradeFeeSchema
from hummingbot.core.utils.tracking_nonce import get_tracking_nonce

DEFAULT_FEES = TradeFeeSchema(
    maker_percent_fee_decimal=Decimal("0.0002"),
    taker_percent_fee_decimal=Decimal("0.0004"),
    buy_percent_fee_deducted_from_returns=True
)
>>>>>>> 4991a300

from hummingbot.client.config.config_data_types import BaseConnectorConfigMap, ClientFieldData
from hummingbot.core.utils.tracking_nonce import get_tracking_nonce

CENTRALIZED = True


EXAMPLE_PAIR = "BTC-USDT"


DEFAULT_FEES = [0.02, 0.04]


BROKER_ID = "x-3QreWesy"


def get_client_order_id(order_side: str, trading_pair: object):
    nonce = get_tracking_nonce()
    symbols: str = trading_pair.split("-")
    base: str = symbols[0].upper()
    quote: str = symbols[1].upper()
    base_str = f"{base[0]}{base[-1]}"
    quote_str = f"{quote[0]}{quote[-1]}"
    client_instance_id = hex(abs(hash(f"{socket.gethostname()}{os.getpid()}")))[2:6]
    return f"{BROKER_ID}-{order_side.upper()[0]}{base_str}{quote_str}{client_instance_id}{nonce}"


def is_exchange_information_valid(exchange_info: Dict[str, Any]) -> bool:
    """
    Verifies if a trading pair is enabled to operate with based on its exchange information
    :param exchange_info: the exchange information for a trading pair
    :return: True if the trading pair is enabled, False otherwise
    """
    return exchange_info.get("status", None) == "TRADING"


class BinancePerpetualConfigMap(BaseConnectorConfigMap):
    connector: str = Field(default="binance_perpetual", client_data=None)
    binance_perpetual_api_key: SecretStr = Field(
        default=...,
        client_data=ClientFieldData(
            prompt=lambda cm: "Enter your Binance Perpetual API key",
            is_secure=True,
            is_connect_key=True,
            prompt_on_new=True,
        )
    )
    binance_perpetual_api_secret: SecretStr = Field(
        default=...,
        client_data=ClientFieldData(
            prompt=lambda cm: "Enter your Binance Perpetual API secret",
            is_secure=True,
            is_connect_key=True,
            prompt_on_new=True,
        )
    )


KEYS = BinancePerpetualConfigMap.construct()

OTHER_DOMAINS = ["binance_perpetual_testnet"]
OTHER_DOMAINS_PARAMETER = {"binance_perpetual_testnet": "binance_perpetual_testnet"}
OTHER_DOMAINS_EXAMPLE_PAIR = {"binance_perpetual_testnet": "BTC-USDT"}
OTHER_DOMAINS_DEFAULT_FEES = {"binance_perpetual_testnet": [0.02, 0.04]}


class BinancePerpetualTestnetConfigMap(BaseConnectorConfigMap):
    connector: str = Field(default="binance_perpetual_testnet", client_data=None)
    binance_perpetual_testnet_api_key: SecretStr = Field(
        default=...,
        client_data=ClientFieldData(
            prompt=lambda cm: "Enter your Binance Perpetual testnet API key",
            is_secure=True,
            is_connect_key=True,
            prompt_on_new=True,
        )
    )
    binance_perpetual_testnet_api_secret: SecretStr = Field(
        default=...,
        client_data=ClientFieldData(
            prompt=lambda cm: "Enter your Binance    Perpetual testnet API secret",
            is_secure=True,
            is_connect_key=True,
            prompt_on_new=True,
        )
    )

<<<<<<< HEAD
=======
    class Config:
        title = "binance_perpetual"

>>>>>>> 4991a300

OTHER_DOMAINS_KEYS = {"binance_perpetual_testnet": BinancePerpetualTestnetConfigMap.construct()}<|MERGE_RESOLUTION|>--- conflicted
+++ resolved
@@ -4,8 +4,6 @@
 from typing import Any, Dict
 
 from pydantic import Field, SecretStr
-<<<<<<< HEAD
-=======
 
 from hummingbot.client.config.config_data_types import BaseConnectorConfigMap, ClientFieldData
 from hummingbot.core.data_type.trade_fee import TradeFeeSchema
@@ -16,18 +14,12 @@
     taker_percent_fee_decimal=Decimal("0.0004"),
     buy_percent_fee_deducted_from_returns=True
 )
->>>>>>> 4991a300
 
-from hummingbot.client.config.config_data_types import BaseConnectorConfigMap, ClientFieldData
-from hummingbot.core.utils.tracking_nonce import get_tracking_nonce
 
 CENTRALIZED = True
 
 
 EXAMPLE_PAIR = "BTC-USDT"
-
-
-DEFAULT_FEES = [0.02, 0.04]
 
 
 BROKER_ID = "x-3QreWesy"
@@ -104,11 +96,8 @@
         )
     )
 
-<<<<<<< HEAD
-=======
     class Config:
         title = "binance_perpetual"
 
->>>>>>> 4991a300
 
 OTHER_DOMAINS_KEYS = {"binance_perpetual_testnet": BinancePerpetualTestnetConfigMap.construct()}