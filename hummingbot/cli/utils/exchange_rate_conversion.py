--- conflicted
+++ resolved
@@ -46,15 +46,11 @@
         self.update_interval = 60.0
         self.started = False
         try:
-<<<<<<< HEAD
-            exchange_rate_config = global_config_map["exchange_rate_conversion"].value
-            exchange_rate_fetcher_config = global_config_map["exchange_rate_fetcher"].value
-=======
             if self._exchange_rate_config_override is None:
                 exchange_rate_config = global_config_map["exchange_rate_conversion"].value
             else:
                 exchange_rate_config = self._exchange_rate_config_override
->>>>>>> 022ad3b7
+            exchange_rate_fetcher_config = global_config_map["exchange_rate_fetcher"].value
             self.exchange_rate_config = {e[0]: {"default": e[1], "source": e[2]} for e in exchange_rate_config}
             self.exchange_rate = {k: float(v.get("default", 1.0)) for k, v in self.exchange_rate_config.items()}
             self.exchange_rate_fetcher_config = {e[0]: {"default": None, "source": e[1]} for e in exchange_rate_fetcher_config}
