import abi from '../../services/ethereum.abi.json';
import axios, { AxiosRequestConfig } from 'axios';
import { logger } from '../../services/logger';
import { Contract, Transaction, Wallet } from 'ethers';
import { EthereumBase } from '../../services/ethereum-base';
import { getHarmonyConfig } from './harmony.config';
import { Provider } from '@ethersproject/abstract-provider';
import { Ethereumish } from '../../services/common-interfaces';
import { ConfigManagerV2 } from '../../services/config-manager-v2';

export class Harmony extends EthereumBase implements Ethereumish {
  private static _instances: { [name: string]: Harmony };
  private _gasPrice: number;
  private _gasPriceLastUpdated: Date | null;
  private _nativeTokenSymbol: string;
  private _chain: string;
  private _requestCount: number;
  private _metricsLogInterval: number;

  private constructor(network: string) {
    const config = getHarmonyConfig('harmony', network);
    super(
      'harmony',
      config.network.chainID,
      config.network.nodeURL,
      config.network.tokenListSource,
      config.network.tokenListType,
      config.manualGasPrice,
<<<<<<< HEAD
      config.gasLimit,
=======
>>>>>>> 79d61132
      ConfigManagerV2.getInstance().get('database.nonceDbPath'),
      ConfigManagerV2.getInstance().get('database.transactionDbPath')
    );
    this._chain = network;
    this._nativeTokenSymbol = config.nativeCurrencySymbol;
    this._gasPrice = config.manualGasPrice;
    this._gasPriceLastUpdated = null;

    this.updateGasPrice();

    this._requestCount = 0;
    this._metricsLogInterval = 300000; // 5 minutes

    this.onDebugMessage(this.requestCounter.bind(this));
    setInterval(this.metricLogger.bind(this), this.metricsLogInterval);
  }

  public static getInstance(network: string): Harmony {
    if (Harmony._instances === undefined) {
      Harmony._instances = {};
    }
    if (!(network in Harmony._instances)) {
      Harmony._instances[network] = new Harmony(network);
    }

    return Harmony._instances[network];
  }

  public static getConnectedInstances(): { [name: string]: Harmony } {
    return Harmony._instances;
  }

  public requestCounter(msg: any): void {
    if (msg.action === 'request') this._requestCount += 1;
  }

  public metricLogger(): void {
    logger.info(
      this.requestCount +
        ' request(s) sent in last ' +
        this.metricsLogInterval / 1000 +
        ' seconds.'
    );
    this._requestCount = 0; // reset
  }

  // getters
  public get gasPrice(): number {
    return this._gasPrice;
  }

  public get chain(): string {
    return this._chain;
  }

  public get nativeTokenSymbol(): string {
    return this._nativeTokenSymbol;
  }

  public get gasPriceLastDated(): Date | null {
    return this._gasPriceLastUpdated;
  }

  public get requestCount(): number {
    return this._requestCount;
  }

  public get metricsLogInterval(): number {
    return this._metricsLogInterval;
  }

  async updateGasPrice(): Promise<void> {
    const harmonyConfig = getHarmonyConfig('harmony', this._chain);

    if (harmonyConfig.autoGasPrice) {
      const jsonData = JSON.stringify({
        jsonrpc: '2.0',
        id: 1,
        method: 'hmyv2_gasPrice',
        params: [],
      });

      const config: AxiosRequestConfig = {
        method: 'post',
        url: harmonyConfig.network.nodeURL,
        headers: {
          'Content-Type': 'application/json',
        },
        data: jsonData,
      };

      const { data } = await axios(config);

      // divide by 10 to convert it to Gwei
      this._gasPrice = data['result'] / 10;
      this._gasPriceLastUpdated = new Date();

      setTimeout(
        this.updateGasPrice.bind(this),
        harmonyConfig.gasPricerefreshTime * 1000
      );
    }
  }

  getContract(tokenAddress: string, signerOrProvider?: Wallet | Provider) {
    return new Contract(tokenAddress, abi.ERC20Abi, signerOrProvider);
  }

  getSpender(reqSpender: string): string {
    // TODO: add SushiswapConfig and ViperswapConfig
    let spender: string;
    if (reqSpender === 'sushiswap') {
      spender = '0x1b02da8cb0d097eb8d57a175b88c7d8b47997506';
    }
    if (reqSpender === 'viperswap') {
      spender = '0xf012702a5f0e54015362cbca26a26fc90aa832a3';
    } else {
      spender = reqSpender;
    }
    return spender;
  }

  // cancel transaction
  async cancelTx(wallet: Wallet, nonce: number): Promise<Transaction> {
    logger.info(
      'Canceling any existing transaction(s) with nonce number ' + nonce + '.'
    );
    return this.cancelTxWithGasPrice(wallet, nonce, this._gasPrice * 2);
  }

  async close() {
    await super.close();
    if (this._chain in Harmony._instances) {
      delete Harmony._instances[this._chain];
    }
  }
}<|MERGE_RESOLUTION|>--- conflicted
+++ resolved
@@ -26,10 +26,7 @@
       config.network.tokenListSource,
       config.network.tokenListType,
       config.manualGasPrice,
-<<<<<<< HEAD
       config.gasLimit,
-=======
->>>>>>> 79d61132
       ConfigManagerV2.getInstance().get('database.nonceDbPath'),
       ConfigManagerV2.getInstance().get('database.transactionDbPath')
     );
