version: 1
configurations:
  $namespace harmony:
    configurationPath: harmony.yml
    schemaPath: harmony-schema.json
    
  $namespace solana:
    configurationPath: solana.yml
    schemaPath: solana-schema.json

  $namespace avalanche:
    configurationPath: avalanche.yml
    schemaPath: ethereum-schema.json

  $namespace database:
    configurationPath: database.yml
    schemaPath: database-schema.json
    
  $namespace ethereum:
    configurationPath: ethereum.yml
    schemaPath: ethereum-schema.json

  $namespace polygon:
    configurationPath: polygon.yml
    schemaPath: ethereum-schema.json
    
  $namespace ethereumGasStation:
    configurationPath: ethereum-gas-station.yml
    schemaPath: ethereum-gas-station-schema.json

  $namespace logging:
    configurationPath: logging.yml
    schemaPath: logging-schema.json

  $namespace ssl:
    configurationPath: ssl.yml
    schemaPath: ssl-schema.json

  $namespace pangolin:
    configurationPath: pangolin.yml
    schemaPath: pangolin-schema.json

  $namespace quickswap:
    configurationPath: quickswap.yml
    schemaPath: quickswap-schema.json
    
  $namespace perp:
    configurationPath: perp.yml
    schemaPath: perp-schema.json

  $namespace sushiswap:
    configurationPath: sushiswap.yml
    schemaPath: sushiswap-schema.json

  $namespace traderjoe:
    configurationPath: traderjoe.yml
    schemaPath: traderjoe-schema.json
    
  $namespace server:
    configurationPath: server.yml
    schemaPath: server-schema.json

  $namespace telemetry:
    configurationPath: telemetry.yml
    schemaPath: telemetry-schema.json

  $namespace uniswap:
    configurationPath: uniswap.yml
    schemaPath: uniswap-schema.json

  $namespace openocean:
    configurationPath: openocean.yml
    schemaPath: openocean-schema.json

<<<<<<< HEAD
  $namespace serum:
    configurationPath: serum.yml
    schemaPath: serum-schema.json
=======
  $namespace defikingdoms:
    configurationPath: defikingdoms.yml
    schemaPath: defikingdoms-schema.json
>>>>>>> 94ee6c77
<|MERGE_RESOLUTION|>--- conflicted
+++ resolved
@@ -72,12 +72,10 @@
     configurationPath: openocean.yml
     schemaPath: openocean-schema.json
 
-<<<<<<< HEAD
-  $namespace serum:
-    configurationPath: serum.yml
-    schemaPath: serum-schema.json
-=======
   $namespace defikingdoms:
     configurationPath: defikingdoms.yml
     schemaPath: defikingdoms-schema.json
->>>>>>> 94ee6c77
+
+  $namespace serum:
+    configurationPath: serum.yml
+    schemaPath: serum-schema.json