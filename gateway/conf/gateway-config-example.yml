--- conflicted
+++ resolved
@@ -35,12 +35,10 @@
 UNISWAP_GAS_LIMIT: 150688
 UNISWAP_TTL: 300
 
-<<<<<<< HEAD
-#Pangolin
+# Pangolin
 PANGOLIN_ALLOWED_SLIPPAGE: '1/100'
 PANGOLIN_GAS_LIMIT: 23012
 PANGOLIN_TTL: 300
-=======
+
 # Telemetry
-ENABLE_TELEMETRY: false
->>>>>>> ba6205bb
+ENABLE_TELEMETRY: false